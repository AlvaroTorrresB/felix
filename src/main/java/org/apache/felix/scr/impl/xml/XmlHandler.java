/*
 * Licensed to the Apache Software Foundation (ASF) under one
 * or more contributor license agreements.  See the NOTICE file
 * distributed with this work for additional information
 * regarding copyright ownership.  The ASF licenses this file
 * to you under the Apache License, Version 2.0 (the
 * "License"); you may not use this file except in compliance
 * with the License.  You may obtain a copy of the License at
 *
 *   http://www.apache.org/licenses/LICENSE-2.0
 *
 * Unless required by applicable law or agreed to in writing,
 * software distributed under the License is distributed on an
 * "AS IS" BASIS, WITHOUT WARRANTIES OR CONDITIONS OF ANY
 * KIND, either express or implied.  See the License for the
 * specific language governing permissions and limitations
 * under the License.
 */
package org.apache.felix.scr.impl.xml;

import java.io.IOException;
import java.io.InputStream;
import java.net.URL;
import java.util.ArrayList;
import java.util.List;
import java.util.Map;
import java.util.Properties;

import org.apache.felix.scr.impl.logger.BundleLogger;
import org.apache.felix.scr.impl.metadata.ComponentMetadata;
import org.apache.felix.scr.impl.metadata.DSVersion;
import org.apache.felix.scr.impl.metadata.PropertyMetadata;
import org.apache.felix.scr.impl.metadata.ReferenceMetadata;
import org.apache.felix.scr.impl.metadata.ServiceMetadata;
import org.apache.felix.scr.impl.parser.KXml2SAXHandler;
import org.apache.felix.scr.impl.parser.KXml2SAXParser.Attributes;
import org.apache.felix.scr.impl.parser.ParseException;
import org.osgi.framework.Bundle;
import org.osgi.service.log.LogService;

/**
 * XML Parser for the component XML
 */
public class XmlHandler implements KXml2SAXHandler
{
<<<<<<< HEAD

    // Empty Namespace URI maps to DS 1.0
    public static final String NAMESPACE_URI_EMPTY = "";

    // Namespace URI of DS 1.0
    public static final String NAMESPACE_URI = "http://www.osgi.org/xmlns/scr/v1.0.0";

    // Namespace URI of DS 1.1
    public static final String NAMESPACE_URI_1_1 = "http://www.osgi.org/xmlns/scr/v1.1.0";

    // Namespace URI of DS 1.1-felix (see FELIX-1893)
    public static final String NAMESPACE_URI_1_1_FELIX = "http://felix.apache.org/xmlns/scr/v1.1.0-felix";

    // Namespace URI of DS 1.2
    public static final String NAMESPACE_URI_1_2 = "http://www.osgi.org/xmlns/scr/v1.2.0";

    // Namespace URI of DS 1.2-felix (see FELIX-3377)
    public static final String NAMESPACE_URI_1_2_FELIX = "http://felix.apache.org/xmlns/scr/v1.2.0-felix";

    // Namespace URI of DS 1.3
    public static final String NAMESPACE_URI_1_3 = "http://www.osgi.org/xmlns/scr/v1.3.0";

    // Namespace URI of Felix DS extensions 1.0
    public static final String NAMESPACE_URI_1_0_FELIX_EXTENSIONS = "http://felix.apache.org/xmlns/scr/extensions/v1.0.0";

    //extension features
    public static final String CONFIGURABLE_SERVICE_PROPERTIES = "configurableServiceProperties";

    public static final String PERSISTENT_FACTORY_COMPONENT = "persistentFactoryComponent";

    public static final String DELETE_CALLS_MODIFY = "deleteCallsModify";

    public static final String OBSOLETE_FACTORY_COMPONENT_FACTORY = "obsoleteFactoryComponentFactory";

    public static final String CONFIGURE_WITH_INTERFACES = "configureWithInterfaces";

    public static final String DELAYED_KEEP_INSTANCES = "delayedKeepInstances";

    // namespace code for non-DS namespace
    public static final int DS_VERSION_NONE = -1;

    // namespace code for the DS 1.0 specification
    public static final int DS_VERSION_1_0 = 0;

    // namespace code for the DS 1.1 specification
    public static final int DS_VERSION_1_1 = 1;

    // namespace code for the DS 1.1-felix specification
    public static final int DS_VERSION_1_1_FELIX = 2;

    // namespace code for the DS 1.2 specification
    public static final int DS_VERSION_1_2 = 3;

    // namespace code for the DS 1.2-felix specification
    public static final int DS_VERSION_1_2_FELIX = 4;

    // namespace code for the DS 1.3 specification
    public static final int DS_VERSION_1_3 = 5;

    // mapping of namespace URI to namespace code
    private static final Map<String, DSVersion> NAMESPACE_CODE_MAP;

=======
>>>>>>> fc9db34c
    // the bundle containing the XML resource being parsed
    private final Bundle m_bundle;

    // logger for any messages
    private final BundleLogger m_logger;

    private final boolean m_globalObsoleteFactoryComponentFactory;

    private final boolean m_globalDelayedKeepInstances;

    // A reference to the current component
    private ComponentMetadata m_currentComponent;

    // The current service
    private ServiceMetadata m_currentService;

    // A list of component descriptors contained in the file
    private List<ComponentMetadata> m_components = new ArrayList<>();

    // PropertyMetaData whose value attribute is missing, hence has element data
    private PropertyMetadata m_pendingProperty;

    // PropertyMetaData whose value attribute is missing, hence has element data
    private PropertyMetadata m_pendingFactoryProperty;

    /** Flag for detecting the first element. */
    protected boolean firstElement = true;

    /** Override namespace. */
    protected String overrideNamespace;

    /** Flag for elements inside a component element */
    protected boolean isComponent = false;

<<<<<<< HEAD
    static
    {
        NAMESPACE_CODE_MAP = new HashMap<String, DSVersion>();
        NAMESPACE_CODE_MAP.put( NAMESPACE_URI_EMPTY, DSVersion.DS10 );
        NAMESPACE_CODE_MAP.put( NAMESPACE_URI, DSVersion.DS10 );
        NAMESPACE_CODE_MAP.put( NAMESPACE_URI_1_1, DSVersion.DS11 );
        NAMESPACE_CODE_MAP.put( NAMESPACE_URI_1_1_FELIX, DSVersion.DS11Felix );
        NAMESPACE_CODE_MAP.put( NAMESPACE_URI_1_2, DSVersion.DS12 );
        NAMESPACE_CODE_MAP.put( NAMESPACE_URI_1_2_FELIX, DSVersion.DS12Felix );
        NAMESPACE_CODE_MAP.put( NAMESPACE_URI_1_3, DSVersion.DS13 );
    }


=======
>>>>>>> fc9db34c
    // creates an instance with the bundle owning the component descriptor
    // file parsed by this instance
    public XmlHandler( Bundle bundle, BundleLogger logger, boolean globalObsoleteFactoryComponentFactory, boolean globalDelayedKeepInstances )
    {
        m_bundle = bundle;
        m_logger = logger;
        m_globalObsoleteFactoryComponentFactory = globalObsoleteFactoryComponentFactory;
        m_globalDelayedKeepInstances = globalDelayedKeepInstances;
    }


    /**
     * Called to retrieve the service descriptors
     *
     * @return   A list of service descriptors
     */
    public List<ComponentMetadata> getComponentMetadataList()
    {
        return m_components;
    }


    /**
     * Method called when a tag opens
     *
     * @param   uri
     * @param   localName
     * @param   attributes
     * @exception   ParseException
     **/
    @Override
    public void startElement( String uri, String localName, Attributes attributes ) throws ParseException
    {
        // according to the spec, the elements should have the namespace,
        // except when the root element is the "component" element
        // So we check this for the first element, we receive.
        if ( firstElement )
        {
            firstElement = false;
            if ( localName.equals( XmlConstants.EL_COMPONENT ) && XmlConstants.NAMESPACE_URI_EMPTY.equals( uri ) )
            {
                overrideNamespace = XmlConstants.NAMESPACE_URI;
            }
        }

        if ( overrideNamespace != null && XmlConstants.NAMESPACE_URI_EMPTY.equals( uri ) )
        {
            uri = overrideNamespace;
        }

        // FELIX-695: however the spec also states that the inner elements
        // of a component are unqualified, so they don't have
        // the namespace - we allow both: with or without namespace!
        if ( this.isComponent && XmlConstants.NAMESPACE_URI_EMPTY.equals(uri) )
        {
            uri = XmlConstants.NAMESPACE_URI;
        }

        // get the namespace code for the namespace uri
        DSVersion namespaceCode = XmlConstants.NAMESPACE_CODE_MAP.get( uri );
        // from now on uri points to the namespace
        if ( namespaceCode != null )
        {
            try
            {

                // 112.4.3 Component Element
                if ( localName.equals( XmlConstants.EL_COMPONENT ) )
                {
                    this.isComponent = true;

                    // Create a new ComponentMetadata
                    m_currentComponent = new ComponentMetadata( namespaceCode );

                    // name attribute is optional (since DS 1.1)
                    if ( attributes.getAttribute( XmlConstants.ATTR_NAME ) != null )
                    {
                        m_currentComponent.setName( attributes.getAttribute( XmlConstants.ATTR_NAME ) );
                    }

                    // enabled attribute is optional
                    if ( attributes.getAttribute( "enabled" ) != null )
                    {
                        m_currentComponent.setEnabled( attributes.getAttribute( "enabled" ).equals( "true" ) );
                    }

                    // immediate attribute is optional
                    if ( attributes.getAttribute( "immediate" ) != null )
                    {
                        m_currentComponent.setImmediate( attributes.getAttribute( "immediate" ).equals( "true" ) );
                    }

                    // factory attribute is optional
                    if ( attributes.getAttribute( "factory" ) != null )
                    {
                        m_currentComponent.setFactoryIdentifier( attributes.getAttribute( "factory" ) );
                    }

                    // configuration-policy is optional (since DS 1.1)
                    if ( attributes.getAttribute( "configuration-policy" ) != null )
                    {
                        m_currentComponent.setConfigurationPolicy( attributes.getAttribute( "configuration-policy" ) );
                    }

                    // activate attribute is optional (since DS 1.1)
                    if ( attributes.getAttribute( "activate" ) != null )
                    {
                        m_currentComponent.setActivate( attributes.getAttribute( "activate" ) );
                    }

                    // deactivate attribute is optional (since DS 1.1)
                    if ( attributes.getAttribute( "deactivate" ) != null )
                    {
                        m_currentComponent.setDeactivate( attributes.getAttribute( "deactivate" ) );
                    }

                    // modified attribute is optional (since DS 1.1)
                    if ( attributes.getAttribute( "modified" ) != null )
                    {
                        m_currentComponent.setModified( attributes.getAttribute( "modified" ) );
                    }

                    // configuration-pid attribute is optional (since DS 1.2)
                    String configurationPidString = attributes.getAttribute( "configuration-pid" );
                    if (configurationPidString != null)
                    {
                        String[] configurationPid = configurationPidString.split( " " );
                        m_currentComponent.setConfigurationPid( configurationPid );
                    }

                    m_currentComponent.setConfigurableServiceProperties("true".equals(attributes.getAttribute(XmlConstants.NAMESPACE_URI_1_0_FELIX_EXTENSIONS, XmlConstants.ATTR_CONFIGURABLE_SERVICE_PROPERTIES)));
                    m_currentComponent.setPersistentFactoryComponent("true".equals(attributes.getAttribute(XmlConstants.NAMESPACE_URI_1_0_FELIX_EXTENSIONS, XmlConstants.ATTR_PERSISTENT_FACTORY_COMPONENT)));
                    m_currentComponent.setDeleteCallsModify("true".equals(attributes.getAttribute(XmlConstants.NAMESPACE_URI_1_0_FELIX_EXTENSIONS, XmlConstants.ATTR_DELETE_CALLS_MODIFY)));
                    if ( attributes.getAttribute(XmlConstants.NAMESPACE_URI_1_0_FELIX_EXTENSIONS, XmlConstants.ATTR_OBSOLETE_FACTORY_COMPONENT_FACTORY) != null)
                    {
                        m_currentComponent.setObsoleteFactoryComponentFactory("true".equals(attributes.getAttribute(XmlConstants.NAMESPACE_URI_1_0_FELIX_EXTENSIONS, XmlConstants.ATTR_OBSOLETE_FACTORY_COMPONENT_FACTORY)));
                    }
                    else if ( !namespaceCode.isDS13() )
                    {
                        m_currentComponent.setObsoleteFactoryComponentFactory(m_globalObsoleteFactoryComponentFactory);
                    }
                    m_currentComponent.setConfigureWithInterfaces("true".equals(attributes.getAttribute(XmlConstants.NAMESPACE_URI_1_0_FELIX_EXTENSIONS, XmlConstants.ATTR_CONFIGURE_WITH_INTERFACES)));
                    m_currentComponent.setDelayedKeepInstances(m_globalDelayedKeepInstances || "true".equals(attributes.getAttribute(XmlConstants.NAMESPACE_URI_1_0_FELIX_EXTENSIONS, XmlConstants.ATTR_DELAYED_KEEP_INSTANCES)));

                    // activation-fields is optional (since DS 1.4)
                    String activationFields = attributes.getAttribute( XmlConstants.ATTR_ACTIVATION_FIELDS );
                    if ( activationFields != null )
                    {
                        final String[] fields = activationFields.split(" ");
                        m_currentComponent.setActivationFields( fields );
                    }

                    // init is optional (since DS 1.4)
                    String init = attributes.getAttribute( XmlConstants.ATTR_INIT );
                    if ( init != null )
                    {
                        m_currentComponent.setInit( init );
                    }

                    // Add this component to the list
                    m_components.add( m_currentComponent );
                }

                // not inside a component element, ignore current element
                else if ( !this.isComponent )
                {
                    m_logger.log( LogService.LOG_DEBUG,
                            "Not currently parsing a component; ignoring element {0} (bundle {1})", null,
                                    localName, m_bundle.getLocation() );
                }

                // 112.4.4 Implementation
                else if ( localName.equals( XmlConstants.EL_IMPL ) )
                {
                    // Set the implementation class name (mandatory)
                    m_currentComponent.setImplementationClassName( attributes.getAttribute( "class" ) );
                }
                // 112.4.5 [...] Property Elements
                else if ( localName.equals( XmlConstants.EL_PROPERTY ) )
                {
                    PropertyMetadata prop = new PropertyMetadata();

                    // name attribute is mandatory
                    prop.setName( attributes.getAttribute( XmlConstants.ATTR_NAME ) );

                    // type attribute is optional
                    if ( attributes.getAttribute( XmlConstants.ATTR_TYPE ) != null )
                    {
                        prop.setType( attributes.getAttribute( XmlConstants.ATTR_TYPE ) );
                    }

                    // 112.4.5: If the value attribute is specified, the body of the element is ignored.
                    if ( attributes.getAttribute( XmlConstants.ATTR_VALUE ) != null )
                    {
                        prop.setValue( attributes.getAttribute( XmlConstants.ATTR_VALUE ) );
                        m_currentComponent.addProperty( prop );
                    }
                    else
                    {
                        // hold the metadata pending
                        m_pendingProperty = prop;
                    }
                }
                // 112.4.5 Properties [...] Elements
                else if ( localName.equals( XmlConstants.EL_PROPERTIES ) )
                {
                    final Properties props = readPropertiesEntry( attributes.getAttribute( "entry" ) );
                    // create PropertyMetadata for the properties from the file
                    for ( Map.Entry<Object, Object> pEntry: props.entrySet() )
                    {
                        PropertyMetadata prop = new PropertyMetadata();
                        prop.setName( String.valueOf( pEntry.getKey() ) );
                        prop.setValue( String.valueOf( pEntry.getValue() ) );
                        m_currentComponent.addProperty( prop );
                    }

                }
                // 112.4.9 [...] Factory Property Element
                else if ( localName.equals( XmlConstants.EL_FACTORY_PROPERTY ) )
                {
                    PropertyMetadata prop = new PropertyMetadata();

                    // name attribute is mandatory
                    prop.setName( attributes.getAttribute( XmlConstants.ATTR_NAME ) );

                    // type attribute is optional
                    if ( attributes.getAttribute( XmlConstants.ATTR_TYPE ) != null )
                    {
                        prop.setType( attributes.getAttribute( XmlConstants.ATTR_TYPE ) );
                    }

                    // 112.4.5: If the value attribute is specified, the body of the element is ignored.
                    if ( attributes.getAttribute( XmlConstants.ATTR_VALUE ) != null )
                    {
                        prop.setValue( attributes.getAttribute( XmlConstants.ATTR_VALUE ) );
                        m_currentComponent.addFactoryProperty( prop );
                    }
                    else
                    {
                        // hold the metadata pending
                        m_pendingFactoryProperty = prop;
                    }
                }
                // 112.4.9 [...] Factory Properties Element
                else if ( localName.equals( XmlConstants.EL_FACTORY_PROPERTIES ) )
                {
                    final Properties props = readPropertiesEntry( attributes.getAttribute( "entry" ) );
                    // create PropertyMetadata for the properties from the file
                    for ( Map.Entry<Object, Object> pEntry: props.entrySet() )
                    {
                        PropertyMetadata prop = new PropertyMetadata();
                        prop.setName( String.valueOf( pEntry.getKey() ) );
                        prop.setValue( String.valueOf( pEntry.getValue() ) );
                        m_currentComponent.addFactoryProperty( prop );
                    }
                }
                // 112.4.6 Service Element
                else if ( localName.equals( XmlConstants.EL_SERVICE ) )
                {

                    m_currentService = new ServiceMetadata();

                    // servicefactory attribute is optional
                    if ( attributes.getAttribute( "servicefactory" ) != null )
                    {
                        m_currentService.setServiceFactory( attributes.getAttribute( "servicefactory" ).equals( "true" ) );
                    }

                    if ( attributes.getAttribute( "scope" ) != null )
                    {
                        m_currentService.setScope( attributes.getAttribute( "scope" ) );
                    }

                    m_currentComponent.setService( m_currentService );
                }
                else if ( localName.equals( XmlConstants.EL_PROVIDE ) )
                {
                    m_currentService.addProvide( attributes.getAttribute( XmlConstants.ATTR_INTERFACE ) );
                }

                // 112.4.7 Reference element
                else if ( localName.equals( XmlConstants.EL_REF ) )
                {
                    ReferenceMetadata ref = new ReferenceMetadata();

                    // name attribute is optional (since DS 1.1)
                    if ( attributes.getAttribute( XmlConstants.ATTR_NAME ) != null )
                    {
                        ref.setName( attributes.getAttribute( XmlConstants.ATTR_NAME ) );
                    }

                    ref.setInterface( attributes.getAttribute( XmlConstants.ATTR_INTERFACE ) );

                    // Cardinality
                    if ( attributes.getAttribute( "cardinality" ) != null )
                    {
                        ref.setCardinality( attributes.getAttribute( "cardinality" ) );
                    }

                    if ( attributes.getAttribute( "policy" ) != null )
                    {
                        ref.setPolicy( attributes.getAttribute( "policy" ) );
                    }

                    if ( attributes.getAttribute( "policy-option" ) != null )
                    {
                        ref.setPolicyOption( attributes.getAttribute( "policy-option" ) );
                    }

                    if ( attributes.getAttribute( "scope" ) != null )
                    {
                        ref.setScope( attributes.getAttribute( "scope" ) );
                    }

                    if ( attributes.getAttribute( "target" ) != null)
                    {
                        ref.setTarget( attributes.getAttribute( "target" ) );
                        PropertyMetadata prop = new PropertyMetadata();
                        prop.setName( (ref.getName() == null? ref.getInterface(): ref.getName()) + ".target");
                        prop.setValue( attributes.getAttribute( "target" ) );
                        m_currentComponent.addProperty( prop );

                    }

                    // method reference
                    ref.setBind( attributes.getAttribute( "bind" ) );
                    ref.setUpdated( attributes.getAttribute( "updated" ) );
                    ref.setUnbind( attributes.getAttribute( "unbind" ) );

                    // field reference
                    ref.setField( attributes.getAttribute( "field" ) );
                    ref.setFieldOption( attributes.getAttribute( "field-option" ) );
                    ref.setFieldCollectionType( attributes.getAttribute( "field-collection-type" ) );

                    // DS 1.4 : references as parameter of the activator (method or constructor)
                    if ( attributes.getAttribute( "parameter" ) != null)
                    {
                        ref.setParameter( attributes.getAttribute( "parameter" ) );

                    }

                    m_currentComponent.addDependency( ref );
                }

                // unexpected element (except the root element "components"
                // used by the Maven SCR Plugin, which is just silently ignored)
                else if ( !localName.equals( XmlConstants.EL_COMPONENTS ) )
                {
                    m_logger.log( LogService.LOG_DEBUG, "Ignoring unsupported element {0} (bundle {1})", null,
                            localName, m_bundle.getLocation() );
                }
            }
            catch ( Exception ex )
            {
                throw new ParseException( "Exception during parsing", ex );
            }
        }

        // unexpected namespace (except the root element "components"
        // used by the Maven SCR Plugin, which is just silently ignored)
        else if ( !localName.equals( XmlConstants.EL_COMPONENTS ) )
        {
            m_logger.log( LogService.LOG_DEBUG, "Ignoring unsupported element '{'{0}'}'{1} (bundle {2})", null,
                    uri, localName, m_bundle.getLocation()  );
        }
    }


    /**
     * Method called when a tag closes
     *
     * @param   uri
     * @param   localName
     */
    @Override
    public void endElement( String uri, String localName )
    {
        if ( overrideNamespace != null && XmlConstants.NAMESPACE_URI_EMPTY.equals( uri ) )
        {
            uri = overrideNamespace;
        }

        if ( this.isComponent && XmlConstants.NAMESPACE_URI_EMPTY.equals(uri) )
        {
            uri = XmlConstants.NAMESPACE_URI;
        }

        if ( XmlConstants.NAMESPACE_URI.equals( uri ) )
        {
            if ( localName.equals( XmlConstants.EL_COMPONENT ) )
            {
                this.isComponent = false;
            }
            else if ( localName.equals( XmlConstants.EL_PROPERTY ) && m_pendingProperty != null )
            {
                // 112.4.5 body expected to contain property value
                // if so, the m_pendingProperty field would be null
                // currently, we just ignore this situation
                m_pendingProperty = null;
            }
            else if ( localName.equals( XmlConstants.EL_FACTORY_PROPERTY ) && m_pendingFactoryProperty != null )
            {
                // 112.4.5 body expected to contain property value
                // if so, the m_pendingFactoryProperty field would be null
                // currently, we just ignore this situation
                m_pendingFactoryProperty = null;
            }
        }
    }


    /**
     * @see org.apache.felix.scr.impl.parser.KXml2SAXHandler#characters(java.lang.String)
     */
    @Override
    public void characters( String text )
    {
        // 112.4.5 If the value attribute is not specified, the body must contain one or more values
        if ( m_pendingProperty != null )
        {
            m_pendingProperty.setValues( text );
            m_currentComponent.addProperty( m_pendingProperty );
            m_pendingProperty = null;
        }
        if ( m_pendingFactoryProperty != null )
        {
            m_pendingFactoryProperty.setValues( text );
            m_currentComponent.addFactoryProperty( m_pendingFactoryProperty );
            m_pendingFactoryProperty = null;
        }
    }


    /**
     * @see org.apache.felix.scr.impl.parser.KXml2SAXHandler#processingInstruction(java.lang.String, java.lang.String)
     */
    @Override
    public void processingInstruction( String target, String data )
    {
        // Not used
    }


    /**
     * @see org.apache.felix.scr.impl.parser.KXml2SAXHandler#setLineNumber(int)
     */
    @Override
    public void setLineNumber( int lineNumber )
    {
        // Not used
    }


    /**
     * @see org.apache.felix.scr.impl.parser.KXml2SAXHandler#setColumnNumber(int)
     */
    @Override
    public void setColumnNumber( int columnNumber )
    {
        // Not used
    }


    /**
     * Reads the name property file from the bundle owning this descriptor. All
     * properties read from the properties file are added to the current
     * component's property meta data list.
     *
     * @param entryName The name of the bundle entry containing the propertes
     *      to be added. This must not be <code>null</code>.
     *
     * @throws ParseException If the entry name is <code>null</code> or no
     *      entry with the given name exists in the bundle or an error occurrs
     *      reading the properties file.
     */
    private Properties readPropertiesEntry( String entryName ) throws ParseException
    {
        if ( entryName == null )
        {
            throw new ParseException( "Missing entry attribute of properties element", null );
        }

        URL entryURL = m_bundle.getEntry( entryName );
        if ( entryURL == null )
        {
            throw new ParseException( "Missing bundle entry " + entryName, null );
        }

        Properties props = new Properties();
        InputStream entryStream = null;
        try
        {
            entryStream = entryURL.openStream();
            props.load( entryStream );
        }
        catch ( IOException ioe )
        {
            throw new ParseException( "Failed to read properties entry " + entryName, ioe );
        }
        finally
        {
            if ( entryStream != null )
            {
                try
                {
                    entryStream.close();
                }
                catch ( IOException ignore )
                {
                    // don't care
                }
            }
        }

        return props;
    }
}<|MERGE_RESOLUTION|>--- conflicted
+++ resolved
@@ -43,71 +43,6 @@
  */
 public class XmlHandler implements KXml2SAXHandler
 {
-<<<<<<< HEAD
-
-    // Empty Namespace URI maps to DS 1.0
-    public static final String NAMESPACE_URI_EMPTY = "";
-
-    // Namespace URI of DS 1.0
-    public static final String NAMESPACE_URI = "http://www.osgi.org/xmlns/scr/v1.0.0";
-
-    // Namespace URI of DS 1.1
-    public static final String NAMESPACE_URI_1_1 = "http://www.osgi.org/xmlns/scr/v1.1.0";
-
-    // Namespace URI of DS 1.1-felix (see FELIX-1893)
-    public static final String NAMESPACE_URI_1_1_FELIX = "http://felix.apache.org/xmlns/scr/v1.1.0-felix";
-
-    // Namespace URI of DS 1.2
-    public static final String NAMESPACE_URI_1_2 = "http://www.osgi.org/xmlns/scr/v1.2.0";
-
-    // Namespace URI of DS 1.2-felix (see FELIX-3377)
-    public static final String NAMESPACE_URI_1_2_FELIX = "http://felix.apache.org/xmlns/scr/v1.2.0-felix";
-
-    // Namespace URI of DS 1.3
-    public static final String NAMESPACE_URI_1_3 = "http://www.osgi.org/xmlns/scr/v1.3.0";
-
-    // Namespace URI of Felix DS extensions 1.0
-    public static final String NAMESPACE_URI_1_0_FELIX_EXTENSIONS = "http://felix.apache.org/xmlns/scr/extensions/v1.0.0";
-
-    //extension features
-    public static final String CONFIGURABLE_SERVICE_PROPERTIES = "configurableServiceProperties";
-
-    public static final String PERSISTENT_FACTORY_COMPONENT = "persistentFactoryComponent";
-
-    public static final String DELETE_CALLS_MODIFY = "deleteCallsModify";
-
-    public static final String OBSOLETE_FACTORY_COMPONENT_FACTORY = "obsoleteFactoryComponentFactory";
-
-    public static final String CONFIGURE_WITH_INTERFACES = "configureWithInterfaces";
-
-    public static final String DELAYED_KEEP_INSTANCES = "delayedKeepInstances";
-
-    // namespace code for non-DS namespace
-    public static final int DS_VERSION_NONE = -1;
-
-    // namespace code for the DS 1.0 specification
-    public static final int DS_VERSION_1_0 = 0;
-
-    // namespace code for the DS 1.1 specification
-    public static final int DS_VERSION_1_1 = 1;
-
-    // namespace code for the DS 1.1-felix specification
-    public static final int DS_VERSION_1_1_FELIX = 2;
-
-    // namespace code for the DS 1.2 specification
-    public static final int DS_VERSION_1_2 = 3;
-
-    // namespace code for the DS 1.2-felix specification
-    public static final int DS_VERSION_1_2_FELIX = 4;
-
-    // namespace code for the DS 1.3 specification
-    public static final int DS_VERSION_1_3 = 5;
-
-    // mapping of namespace URI to namespace code
-    private static final Map<String, DSVersion> NAMESPACE_CODE_MAP;
-
-=======
->>>>>>> fc9db34c
     // the bundle containing the XML resource being parsed
     private final Bundle m_bundle;
 
@@ -142,22 +77,6 @@
     /** Flag for elements inside a component element */
     protected boolean isComponent = false;
 
-<<<<<<< HEAD
-    static
-    {
-        NAMESPACE_CODE_MAP = new HashMap<String, DSVersion>();
-        NAMESPACE_CODE_MAP.put( NAMESPACE_URI_EMPTY, DSVersion.DS10 );
-        NAMESPACE_CODE_MAP.put( NAMESPACE_URI, DSVersion.DS10 );
-        NAMESPACE_CODE_MAP.put( NAMESPACE_URI_1_1, DSVersion.DS11 );
-        NAMESPACE_CODE_MAP.put( NAMESPACE_URI_1_1_FELIX, DSVersion.DS11Felix );
-        NAMESPACE_CODE_MAP.put( NAMESPACE_URI_1_2, DSVersion.DS12 );
-        NAMESPACE_CODE_MAP.put( NAMESPACE_URI_1_2_FELIX, DSVersion.DS12Felix );
-        NAMESPACE_CODE_MAP.put( NAMESPACE_URI_1_3, DSVersion.DS13 );
-    }
-
-
-=======
->>>>>>> fc9db34c
     // creates an instance with the bundle owning the component descriptor
     // file parsed by this instance
     public XmlHandler( Bundle bundle, BundleLogger logger, boolean globalObsoleteFactoryComponentFactory, boolean globalDelayedKeepInstances )

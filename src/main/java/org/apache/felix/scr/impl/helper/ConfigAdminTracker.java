/*
 * Licensed to the Apache Software Foundation (ASF) under one
 * or more contributor license agreements.  See the NOTICE file
 * distributed with this work for additional information
 * regarding copyright ownership.  The ASF licenses this file
 * to you under the Apache License, Version 2.0 (the
 * "License"); you may not use this file except in compliance
 * with the License.  You may obtain a copy of the License at
 *
 *   http://www.apache.org/licenses/LICENSE-2.0
 *
 * Unless required by applicable law or agreed to in writing,
 * software distributed under the License is distributed on an
 * "AS IS" BASIS, WITHOUT WARRANTIES OR CONDITIONS OF ANY
 * KIND, either express or implied.  See the License for the
 * specific language governing permissions and limitations
 * under the License.
 */
package org.apache.felix.scr.impl.helper;

import org.apache.felix.scr.impl.manager.ComponentActivator;
import org.apache.felix.scr.impl.manager.RegionConfigurationSupport;
import org.osgi.framework.ServiceReference;
import org.osgi.service.cm.ConfigurationAdmin;
import org.osgi.service.log.LogService;
import org.osgi.util.tracker.ServiceTracker;
import org.osgi.util.tracker.ServiceTrackerCustomizer;

public class ConfigAdminTracker
{
    public static final String CONFIGURATION_ADMIN = "org.osgi.service.cm.ConfigurationAdmin";

    private final ServiceTracker<ConfigurationAdmin, RegionConfigurationSupport> configAdminTracker;

    public ConfigAdminTracker(final ComponentActivator componentActivator)
    {

        configAdminTracker = new ServiceTracker<>(
            componentActivator.getBundleContext(), CONFIGURATION_ADMIN,
            new ServiceTrackerCustomizer<ConfigurationAdmin, RegionConfigurationSupport>()
            {

                @Override
                public RegionConfigurationSupport addingService(ServiceReference<ConfigurationAdmin> reference)
                {
                    // let's do a quick check if the returned CA service is using the same
                    // CA API as is visible to this (SCR) bundle
                    boolean visible = false;
                    try
                    {
                        ConfigurationAdmin ca = componentActivator.getBundleContext().getService(reference);
                        if ( ca != null )
                        {
                            visible = true;
                            componentActivator.getBundleContext().ungetService(reference);
                        }
                    }
                    catch ( final Exception ex)
                    {
<<<<<<< HEAD
                        componentActivator.log(LogService.LOG_ERROR,
                                "Configuration admin API visible to bundle " + componentActivator.getBundleContext().getBundle() +
                                " is not the same as the Configuration Admin API visible to the SCR implementation.", null, null, ex);
=======
                        componentActivator.getLogger().log(LogService.LOG_ERROR,
                                "Configuration admin API visible to bundle " + componentActivator.getBundleContext().getBundle() +
                                " is not the same as the Configuration Admin API visible to the SCR implementation.", ex);
>>>>>>> fc9db34c
                    }

                    if ( !visible )
                    {
                        return null;
                    }
                    return componentActivator.setRegionConfigurationSupport( reference );
                }

                @Override
                public void modifiedService(ServiceReference<ConfigurationAdmin> reference,
                    RegionConfigurationSupport service)
                {
                }

                @Override
                public void removedService(ServiceReference<ConfigurationAdmin> reference,
                    RegionConfigurationSupport rcs)
                {
                    componentActivator.unsetRegionConfigurationSupport( rcs );
                }
            } );

        configAdminTracker.open();
    }

    public void dispose()
    {
        configAdminTracker.close();
    }

}<|MERGE_RESOLUTION|>--- conflicted
+++ resolved
@@ -57,15 +57,9 @@
                     }
                     catch ( final Exception ex)
                     {
-<<<<<<< HEAD
-                        componentActivator.log(LogService.LOG_ERROR,
-                                "Configuration admin API visible to bundle " + componentActivator.getBundleContext().getBundle() +
-                                " is not the same as the Configuration Admin API visible to the SCR implementation.", null, null, ex);
-=======
                         componentActivator.getLogger().log(LogService.LOG_ERROR,
                                 "Configuration admin API visible to bundle " + componentActivator.getBundleContext().getBundle() +
                                 " is not the same as the Configuration Admin API visible to the SCR implementation.", ex);
->>>>>>> fc9db34c
                     }
 
                     if ( !visible )

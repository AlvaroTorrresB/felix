--- conflicted
+++ resolved
@@ -19,9 +19,9 @@
 -->
 <project xmlns="http://maven.apache.org/POM/4.0.0" xmlns:xsi="http://www.w3.org/2001/XMLSchema-instance" xsi:schemaLocation="http://maven.apache.org/POM/4.0.0 http://maven.apache.org/maven-v4_0_0.xsd">
   <parent>
-    <artifactId>felix</artifactId>
+    <artifactId>felix-parent</artifactId>
     <groupId>org.apache.felix</groupId>
-    <version>1.0.4</version>
+    <version>1.2.0</version>
     <relativePath>../../pom/pom.xml</relativePath>
   </parent>
 
@@ -30,18 +30,13 @@
   <artifactId>org.apache.felix.upnp.tester</artifactId>
   <packaging>bundle</packaging>
   <name>Apache Felix UPnP Tester</name>
-<<<<<<< HEAD
   <version>0.4.0</version>
-=======
-  <version>0.5.0-SNAPSHOT</version>
->>>>>>> 45dd7781
   
   <build>
     <plugins>
       <plugin>
         <groupId>org.apache.felix</groupId>
         <artifactId>maven-bundle-plugin</artifactId>
-        <version>1.4.0</version>
         <extensions>true</extensions>
         <configuration>
           <instructions>
